0.1.0 – Implementation of 22 metrics.
0.1.1 - Introduction of Complexity Calculator.
0.2.0 - Including unit tests and documentation.
0.3.0 - Documentation with examples, calculator hidden methods and optimization.
0.3.1 - Updating requirements on PyPI.
0.3.2 - Final documentation.
0.4.0 - Remove gower library from requirements, create a local copy of required methods.
0.4.1 - Fix gower import.
<<<<<<< HEAD
0.5.0 - Regression metrics.
0.5.1 - Multiclass support.
=======
0.5.0 - Add regression measures.
0.5.1 - Changes in ComplexityCalculator -- adjustments to regression; Optimization of C3 measure.
0.5.2 - Include complexity measures as default in init.
>>>>>>> 11206f8a
<|MERGE_RESOLUTION|>--- conflicted
+++ resolved
@@ -6,11 +6,6 @@
 0.3.2 - Final documentation.
 0.4.0 - Remove gower library from requirements, create a local copy of required methods.
 0.4.1 - Fix gower import.
-<<<<<<< HEAD
-0.5.0 - Regression metrics.
-0.5.1 - Multiclass support.
-=======
 0.5.0 - Add regression measures.
-0.5.1 - Changes in ComplexityCalculator -- adjustments to regression; Optimization of C3 measure.
-0.5.2 - Include complexity measures as default in init.
->>>>>>> 11206f8a
+0.5.1 - Multiclass support and changes in ComplexityCalculator -- adjustments to regression; Optimization of C3 measure.
+0.5.2 - Include complexity measures as default in init.